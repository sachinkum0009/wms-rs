--- conflicted
+++ resolved
@@ -1,7 +1,5 @@
 [workspace]
-<<<<<<< HEAD
+
 members = ["wms_core", "wms-db", "wms-cli"]
-=======
-members = ["wms_core", "wms-db", "wms-planner"]
->>>>>>> 5ada1374
+
 resolver = "2"